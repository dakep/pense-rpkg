--- conflicted
+++ resolved
@@ -1,13 +1,8 @@
 Package: pense
 Type: Package
 Title: Penalized Elastic Net S/MM-Estimator of Regression
-<<<<<<< HEAD
-Version: 2.2.1-34
-Date: 2024-04-19
-=======
-Version: 2.2.1-32
+Version: 2.2.1-40
 Date: 2024-05-17
->>>>>>> cade1a2e
 Authors@R: c(
     person("David", "Kepplinger", , "david.kepplinger@gmail.com",
         role = c("aut", "cre")),
