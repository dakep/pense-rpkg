Package: pense
Type: Package
Title: Penalized Elastic Net S-Estimator of Regression
<<<<<<< HEAD
Version: 0.5.7-0
=======
Version: 0.5.7-1
>>>>>>> d7d1805e
Date: 2016-08-14
Author: Derek Cho [aut],
    Gabriela Cohen Freue [aut],
    David Kepplinger [aut],
    Matias Salibian-Barrera [aut]
Maintainer: David Kepplinger <david.kepplinger@gmail.com>
Description: Robust penalized elastic-net S and MM estimator for linear
    regression.
Imports:
    Rcpp,
    robustbase,
    parallel,
    methods
LinkingTo: Rcpp, RcppArmadillo
Suggests:
    testthat,
    lars
License: GPL (>= 2)
NeedsCompilation: yes
RoxygenNote: 6.0.1<|MERGE_RESOLUTION|>--- conflicted
+++ resolved
@@ -1,11 +1,7 @@
 Package: pense
 Type: Package
 Title: Penalized Elastic Net S-Estimator of Regression
-<<<<<<< HEAD
-Version: 0.5.7-0
-=======
 Version: 0.5.7-1
->>>>>>> d7d1805e
 Date: 2016-08-14
 Author: Derek Cho [aut],
     Gabriela Cohen Freue [aut],
