#' Get the Constant for Consistency for the M-Scale Using the Bisquare Rho Function
#' @param delta desired breakdown point (between 0 and 0.5)
#'
#' @return consistency constant
#' @keywords internal
#' @importFrom stats pnorm uniroot
.bisquare_consistency_const <- function (delta) {
  ##
  ## Pre-computed values for some delta values
  ##
  eps <- sqrt(.Machine$double.eps)
  if (!isTRUE(delta < 0.5 + eps && delta > -eps)) {
    stop("`delta` is outside valid bounds")
  }

  if (abs(delta - 0.5) < eps) {
    return(1.5476450)
  } else if (abs(delta - 0.25) < eps) {
    return(2.937015)
  } else if (abs(delta - 0.1) < eps) {
    return(5.182361)
  } else if (delta < 0.005) {
    return(50) # ~.1% bdp for bisquare
  }
  integral_interval <- if (delta > 0.1) {
    c(1.5, 5.5)
  } else {
    c(5, 25)
  }

  # For bisquare we have the closed form solution to the expectation
  expectation <- function(cc, delta) {
    pnorm.mcc <- 2 * pnorm(-cc)
    1/cc^6 * exp(-(cc^2/2)) * (
      -cc * (15 - 4 * cc^2 + cc^4) * sqrt(2 / pi) +
        3 * (5 - 3 * cc^2 + cc^4) * exp(cc^2/2) * (1 - pnorm.mcc) +
        cc^6 * exp(cc^2/2) * pnorm.mcc
    ) - delta
  }
  uniroot(expectation, interval = integral_interval, delta)$root
}

#' Determine a breakdown point with stable numerical properties of the M-scale
#' with Tukey's bisquare rho function.
#'
#' The M-scale objective (and hence the S-loss) can have unbounded or very high
#' 1st derivative. This can lead to numerical instability of the algorithms and
#' in turn excessive computation time.
#' This function chooses the breakdown point with lowest upper bound of the 1st
#' derivative from a range of bdp's in the vicinity of the desired bdp.
#'
#' @param n number of observations in the sample
#' @param desired_bdp the desired breakdown point (between 0.05 and 0.5)
#' @param tolerance how far can the chosen bdp be away from the desired bdp.
#'                  The chosen bdp is guaranteed to be in the range given by `interval`.
#' @param interval restrict the chosen bdp to this interval.
#' @param precision granularity of the grid of considered bdp's.
#' @keywords internal
.find_stable_bdb_bisquare <- function (n, desired_bdp, tolerance = 0.01, precision = 1e-4,
                                       interval = c(0.05, 0.5)) {
  if (isTRUE(attr(desired_bdp, 'fixed', TRUE))) {
    return(desired_bdp)
  }

  numeric_tol <- sqrt(.Machine$double.eps)

  from <- min(max(desired_bdp - tolerance, interval[[1L]]),
              interval[[2L]])
  to <- max(min(desired_bdp + tolerance, interval[[2L]]),
            interval[[1L]])
  bdp_range <- seq(from, to, by = precision)

  # Filter bdp's where the 1st derivative is unbounded
  bdp_range <- bdp_range[abs(bdp_range * n - floor(bdp_range * n)) > numeric_tol]

  # Determine an upper bound for the 1st derivative of the M-scale objective function
  first_deriv_bound <- vapply(bdp_range, FUN.VALUE = numeric(1L), FUN = function (bdp) {
    thresh <- tryCatch(uniroot(f = function (t) {
      up <- n * (1 - bdp) / (1 - t)
      up - floor(up) - n * t / (1 - t)
    }, interval = c(0, 0.5),  extendInt = 'downX', tol = numeric_tol)$root,
    error = function (e) {
      return(NA_real_)
    })

    1 / sqrt(1 - (1 - thresh)^(1/3))
  })
  good_bounds <- which(is.finite(first_deriv_bound))

  if (length(good_bounds) == 0L) {
    warning(paste("The chosen breakdown point may lead to numerical instability and",
                  "excessive computation time.",
                  "Consider changing the breakdown point via argument `bdp`."))
    return(desired_bdp)
  }
  bdp_range[[which.min(first_deriv_bound)]]
}

#' Approximate Value Matching
#'
#' @param x,table see [base::match] for details.
#' @param eps numerical tolerance for matching.
#' @return a vector the same length as `x` with integers giving the position in
#'         `table` of the first match if there is a match, or `NA_integer_`
#'         otherwise.
#' @keywords internal
.approx_match <- function(x, table, eps) {
  if (missing(eps)) {
    eps <- max(.Machine$double.eps, min(sqrt(.Machine$double.eps), 0.5 * min(x, table)))
  }
  .Call(C_approx_match, as.numeric(x), as.numeric(table), as.numeric(eps[[1L]]))
}

## Extract the given metric from all matching nodes (by name).
extract_metric <- function (metrics, attr, node) {
  matches <- c()
  if (!is.null(metrics[[attr]]) && isTRUE(metrics$name == node)) {
    matches <- c(matches, metrics[[attr]])
  }
  if (!is.null(metrics$sub_metrics)) {
    matches <- c(matches, unlist(lapply(metrics$sub_metrics, extract_metric,
                                        attr, node),
                                 use.names = FALSE, recursive = FALSE))
  }
  return (matches)
}

.recurisve_metrics_class <- function (metrics) {
  class(metrics) <- 'nsoptim_metrics'
  if (!is.null(metrics$sub_metrics)) {
    metrics$sub_metrics <- lapply(metrics$sub_metrics, .recurisve_metrics_class)
  }
  return(metrics)
}

.metrics_attrib <- function (estimates, metrics) {
  if (!is.null(metrics) && isTRUE(metrics$name != '')) {
    attr(estimates, 'metrics') <- .recurisve_metrics_class(metrics)
  }
  return(estimates)
}

#' Run replicated K-fold CV with random splits
#'
#' @param std_data standardized full data set
#'    (standardized by `.standardize_data`)
#' @param cv_k number of folds per CV split
#' @param cv_repl number of CV replications.
#' @param cv_est_fun function taking the standardized training set and
#'    the indices of the left-out observations and returns a list of estimates.
#'    The function always needs to return the same number of estimates!
#' @param metric function taking a vector of prediction errors and
#'    returning the scale of the prediction error.
#' @param par_cluster parallel cluster to parallelize computations.
#' @param handler_args additional arguments to the handler function.
#' @importFrom Matrix drop
#' @importFrom rlang abort
#' @keywords internal
.run_replicated_cv <- function (std_data, cv_k, cv_repl, cv_est_fun, metric,
                                par_cluster = NULL,
                                handler_args = list()) {
  est_fun <- match.fun(cv_est_fun)
  call_with_errors <- isTRUE(length(formals(metric)) == 1L)

  if (length(std_data$y) / cv_k < 2) {
    abort("`cv_k` must be chosen to have at least 2 observations in each fold.")
  }

  test_segments_list <- lapply(integer(cv_repl), function (repl_id) {
    split(seq_along(std_data$y),
          sample(rep_len(seq_len(cv_k), length(std_data$y))))
  })
  test_segments <- unlist(test_segments_list, recursive = FALSE,
                          use.names = FALSE)

  cl_handler <- .make_cluster_handler(par_cluster)

  predictions_all <- cl_handler(
    test_segments,
    function (test_ind, est_fun, handler_args) {
      train_x <- std_data$x[-test_ind, , drop = FALSE]
      train_y <- std_data$y[-test_ind]
      test_x <- std_data$x[test_ind, , drop = FALSE]

      train_std <- std_data$cv_standardize(train_x, train_y)
      cv_ests <- est_fun(train_std, test_ind, handler_args)

      matrix(unlist(lapply(cv_ests, function (est) {
        unstd_est <- train_std$unstandardize_coef(est)
        drop(test_x %*% unstd_est$beta) - unstd_est$intercept
      }), use.names = FALSE, recursive = FALSE), ncol = length(cv_ests))
    }, est_fun = est_fun, handler_args = handler_args)

  predictions_all <- split(predictions_all, rep(seq_len(cv_repl), each = cv_k))
  prediction_metrics <- mapply(
    predictions_all, test_segments_list,
    FUN = function (predictions, test_inds) {
      obs_order <- sort.list(unlist(test_inds, recursive = FALSE, use.names = FALSE))
      ordered_predictions <- do.call(rbind, predictions)[obs_order, ]

      if (call_with_errors) {
        apply(ordered_predictions - std_data$y, 2, metric)
      } else {
        apply(ordered_predictions, 2, metric, std_data$y)
      }
    })
  matrix(unlist(prediction_metrics, recursive = FALSE, use.names = FALSE), ncol = cv_repl)
}

<<<<<<< HEAD
#' Standardize data
#'
#' @param x predictor matrix. Can also be a list with components `x` and `y`,
#'    in which case `y` is ignored.
#' @param y response vector.
#' @param intercept is an intercept included (i.e., should `y` be centered?)
#' @param standardize standardize or not.
#' @param robust use robust standardization.
#' @param location_rho,location_cc rho function and cutoff supplied to `mlocscale()` and `mloc()`
#' @param ... passed on to `mlocscale()`.
#' @return a list with the following entries:
=======
## Standardize data
##
## @param x predictor matrix. Can also be a list with components `x` and `y`,
##    in which case `y` is ignored.
## @param y response vector.
## @param intercept is an intercept included (i.e., should `y` be centered?)
## @param standardize standardize or not.
## @param robust use robust standardization.
## @param location_rho,cc rho function and cutoff supplied to
##        `mlocscale()` and `mloc()`
## @param ... passed on to `mlocscale()`.
## @return a list with the following entries:
>>>>>>> 372105af
#' @importFrom Matrix drop
#' @importFrom methods is
#' @importFrom rlang abort
#' @importFrom stats sd
<<<<<<< HEAD
#' @keywords internal
.standardize_data <- function (x, y, intercept, standardize, robust, sparse, mscale_opts,
                               location_rho = 'bisquare', location_cc = 4.5,
=======
.standardize_data <- function (x, y, intercept, standardize, robust, sparse,
                               mscale_opts, location_rho = 'bisquare', cc,
>>>>>>> 372105af
                               target_scale_x = NULL, ...) {
  if (is.list(x) && !is.null(x$x) && !is.null(x$y)) {
    y <- x$y
    x <- x$x
  }

  ret_list <- list(scale_x = rep.int(1, ncol(x)), mux = numeric(ncol(x)),
                   muy = 0, x = x, y = y)

  ## Center data for numerical convenience
  if (isTRUE(intercept)) {
    if (!isTRUE(robust)) {
      ret_list$mux <- colMeans(x)
      ret_list$muy <- mean(y)
    } else {
      ret_list$mux <- apply(x, 2, function (xj) {
        mloc(xj, rho = location_rho, cc = cc, opts = mscale_opts)
      })
      # Center the response using the S-estimate of regression for the
      # 0-slope.
      y_locscale <- mlocscale(y, location_rho = location_rho, location_cc = cc,
                              scale_cc = cc, opts = mscale_opts, ...)
      if (!isTRUE(y_locscale[['scale']] > .Machine$double.eps)) {
        abort("M-scale of response is 0.")
      }
      ret_list$muy <- y_locscale[['location']]
      if (!is.finite(ret_list$muy)) {
        # In case the response has more than 50% equal values.
        ret_list$muy <- 0
      }
    }

    ret_list$x <- sweep(x, 2L, ret_list$mux, FUN = `-`, check.margin = FALSE)
    ret_list$y <- y - ret_list$muy
  }

  ## Scale predictors
  if (isTRUE(standardize) || isTRUE(standardize == 'cv_only')) {
    ret_list$scale_x <- if (!isTRUE(robust)) {
      apply(ret_list$x, 2, sd)
    } else {
      locscale <- apply(ret_list$x, 2, function (xj) {
        mlocscale(xj, location_rho = location_rho, location_cc = cc,
                  scale_cc = cc, opts = mscale_opts, ...)
      })
      if (isTRUE(intercept)) {
        # Re-center the predictors with the updated centers
        ret_list$mux <- ret_list$mux + locscale[1L, ]
        ret_list$x <- sweep(x, 2L, ret_list$mux, FUN = `-`,
                            check.margin = FALSE)
      }
      locscale[2L, ]
    }

    if (!isTRUE(all(ret_list$scale_x > 0))) {
      abort(paste("Standardization failed. One or more variables in `x`",
                  "have a scale of 0."))
    }

    if (isTRUE(standardize)) {
      ret_list$x <- if (!is.null(target_scale_x)) {
        sweep(ret_list$x, 2L, target_scale_x / ret_list$scale_x, FUN = `*`,
              check.margin = FALSE)
      } else {
        sweep(ret_list$x, 2L, ret_list$scale_x, FUN = `/`, check.margin = FALSE)
      }
    }
  }

  # Set the target scale to 1, so that standardizing and unstandardizing works.
  if (is.null(target_scale_x)) {
    target_scale_x <- 1
  }

  ret_list$cv_standardize <- function(x, y) {
    if (is.list(x) && !is.null(x$x) && !is.null(x$y)) {
      y <- x$y
      x <- x$x
    }

    if (isTRUE(standardize == 'cv_only')) {
      # In case of "CV only" standardization, match the original scaling
      .standardize_data(x, y,
                        intercept = intercept,
                        standardize = TRUE,
                        robust = robust,
                        sparse = sparse,
                        location_rho = location_rho,
                        cc = cc,
                        mscale_opts = mscale_opts,
                        target_scale_x = ret_list$scale_x,
                        ... = ...)
    } else {
      .standardize_data(x, y,
                        intercept = intercept,
                        standardize = standardize,
                        robust = robust,
                        sparse = sparse,
                        location_rho = location_rho,
                        cc = cc,
                        mscale_opts = mscale_opts,
                        ... = ...)
    }
  }

  ret_list$standardize_coefs <- function(coef_obj) {
    if (is.null(coef_obj)) {
      return(NULL)
    }
    if (is.null(coef_obj$intercept)) {
      coef_obj$intercept <- 0
    }
    if (isTRUE(intercept)) {
      # Adjust intercept
      coef_obj$intercept <- coef_obj$intercept - ret_list$muy +
        sum(ret_list$mux * coef_obj$beta)
    }
    if (isTRUE(standardize)) {
      coef_obj$beta <- coef_obj$beta * (ret_list$scale_x / target_scale_x)
    }
    return(coef_obj)
  }

  ret_list$unstandardize_coefs <- if (isTRUE(sparse)) {
    function(coef_obj) {
      if (is.null(coef_obj)) {
        return(coef_obj)
      }
      if (is.null(coef_obj$intercept)) {
        coef_obj$intercept <- 0
      }

      coef_obj$std_beta <- coef_obj$beta
      coef_obj$std_intercept <- coef_obj$intercept

      if (isTRUE(standardize)) {
        coef_obj$beta@x <- coef_obj$beta@x * target_scale_x /
          ret_list$scale_x[coef_obj$beta@i]
      }
      if (isTRUE(intercept)) {
        # Recreate intercept
        coef_obj$intercept <- coef_obj$intercept + ret_list$muy -
          sum(ret_list$mux[coef_obj$beta@i] * coef_obj$beta@x)
      }
      return(coef_obj)
    }
  } else {
    function(coef_obj) {
      if (is.null(coef_obj)) {
        return(coef_obj)
      }
      if (is.null(coef_obj$intercept)) {
        coef_obj$intercept <- 0
      }

      coef_obj$std_beta <- coef_obj$beta
      coef_obj$std_intercept <- coef_obj$intercept

      if (isTRUE(standardize)) {
        coef_obj$beta <- coef_obj$beta * target_scale_x / ret_list$scale_x
      }
      if (isTRUE(intercept)) {
        # Recreate intercept
        coef_obj$intercept <- coef_obj$intercept + ret_list$muy -
          sum(ret_list$mux * coef_obj$beta)
      }
      return(coef_obj)
    }
  }

  return(ret_list)
}

#' @importFrom stats median
.cv_mape <- function (r) {
  median(abs(r))
}

.cv_rmspe <- function (r) {
  sqrt(mean(r^2))
}

## Area under the ROC for "negatives" having value 0 and "positives" having value 1.
.cv_auroc <- function (pred, truth) {
  n_neg <- sum(truth <= 0)
  n_pos <- sum(truth > 0)
  mww <- sum(rank(pred)[truth <= 0]) - n_neg * (n_neg + 1) / 2
  return(mww / (n_neg * n_pos))
}

.cv_se_selection <- function (cvm, cvsd, se_fact) {
  type <- rep.int(factor('none', levels = c('none', 'min', 'se_fact')), length(cvm))
  best <- which.min(cvm)
  candidates <- which(cvm <= cvm[[best]] + se_fact * cvsd[[best]])
  candidates <- candidates[candidates <= best]  # only consider sparser solutions

  # "ignore" solutions after which the prediction performance comes back down
  best_1se <- if (any(diff(candidates) > 1)) {
    min(candidates[-seq_len(max(which(diff(candidates) > 1)))])
  } else {
    min(candidates)
  }
  type[[best]] <- 'min'
  type[[best_1se]] <- 'se_fact'
  return(type)
}

## Validate the response type and return a list with elements `values` and `binary`.
#' @importFrom rlang warn abort
.validate_response <- function (y) {
  nlevels <- length(unique(y))
  if (is.factor(y)) {
    if (nlevels == 2L) {
      return(list(values = as.numeric(y) - 1, binary = TRUE))
    } else if (nlevels > 2L) {
      warn("`y` with more than 2 factor levels is implicitly treated as numeric.")
      return(list(values = as.numeric(y), binary = FALSE))
    }
  } else {
    y <- .as(y, 'numeric')
    if (nlevels == 2L) {
      warn(paste("`y` is interpreted as continuous response but has only 2 distinct values.",
                 "If binary classification is desired, coerce `y` to factor with `as.factor()`."))
    }
    if (nlevels > 1L) {
      return(list(values = y, binary = FALSE))
    }
  }
  abort("`y` must have at least 2 distinct values.")
}

## A wrapper around `methods::as` which raises an error if the conversion results in NA.
## @param ... passed on to [methods::as].
##
#' @importFrom methods as
#' @importFrom rlang abort
.as <- function (object, class, ...) {
  object_var <- deparse(substitute(object))
  tryCatch(methods::as(object, class, ...), warning = function (w) {
    abort(sprintf('`%s` is not of type `%s`', object_var, class))
  })
}

## Create a function which restores the original length of the coefficient vector
.restore_coef_length_fun <- function (positions, length) {
  if (length(positions) > 0L) {
    function (coef) {
      if (is(coef$beta, 'dsparseVector')) {
        coef$beta <- sparseVector(coef$beta@x, positions[coef$beta@i], length)
      } else {
        beta <- numeric(length)
        beta[positions] <- coef$beta
        coef$beta <- beta
      }
      return(coef)
    }
  } else {
    function (coef) {
      if (is(coef$beta, 'dsparseVector')) {
        coef$beta <- sparseVector(numeric(0L), integer(0L), length)
      } else {
        coef$beta <- numeric(length)
      }
      return(coef)
    }
  }
}

.prepare_penalty_loadings <- function (penalty_loadings, x, alpha, sparse,
                                       stop_all_infinite = FALSE) {
  orig_p <- ncol(x)
  restore_coef_length <- function (coef) coef

  if(any(alpha < .Machine$double.eps)) {
    abort("Non-empty `penalty_loadings` only supported for `alpha` > 0.")
  } else if (length(penalty_loadings) != orig_p) {
    abort("`penalty_loadings` has different number of elements than `x` columns.")
  }
  penalty_loadings <- .as(penalty_loadings, 'numeric')

  if (any(penalty_loadings < 0)) {
    abort("`penalty_loadings` must be positive.")
  }

  # Determine finite penalty loadings
  good_pl <- which(is.finite(penalty_loadings))
  if (length(good_pl) < orig_p) {
    # Some penalty loadings are infinite! Remove the corresponding predictors from `x`.
    x <- x[ , good_pl, drop = FALSE]
    penalty_loadings <- penalty_loadings[good_pl]
    restore_coef_length <- if (length(good_pl) > 0L) {
      if (isTRUE(sparse)) {
        function (coef) {
          if (!is.null(coef$std_beta)) {
            coef$std_beta <- sparseVector(coef$std_beta@x, good_pl[coef$std_beta@i], orig_p)
          }
          if (!is.null(coef$beta)) {
            coef$beta <- sparseVector(coef$beta@x, good_pl[coef$beta@i], orig_p)
          }
          return(coef)
        }
      } else {
        function (coef) {
          coef_vector <- numeric(orig_p)
          if (!is.null(coef$std_beta)) {
            coef_vector[good_pl] <- coef$std_beta
            coef$std_beta <- coef_vector
          }
          if (!is.null(coef$beta)) {
            coef_vector[good_pl] <- coef$beta
            coef$beta <- coef_vector
          }
          return(coef)
        }
      }
    } else {
      if (stop_all_infinite) {
        abort("At least one value in `penalty_loadings` must be finite.")
      }
      if (isTRUE(sparse)) {
        function (coef) {
          coef$std_beta <- sparseVector(numeric(0L), integer(0L), orig_p)
          coef$beta <- sparseVector(numeric(0L), integer(0L), orig_p)
          return(coef)
        }
      } else {
        function (coef) {
          coef$std_beta <- numeric(orig_p)
          coef$beta <- numeric(orig_p)
          return(coef)
        }
      }
    }
  }

  return(list(loadings = penalty_loadings, trimmed_x = x, restore_fun = restore_coef_length))
}


#' @importFrom methods is
.sparsify_other_starts <- function (other_starts, sparse) {
  lapply(other_starts, function (est) {
    if (isTRUE(sparse) && !is(est$beta, 'dsparseVector')) {
      est$beta <- sparseVector(as.numeric(est$beta), seq_along(est$beta), length(est$beta))
    } else if (!isTRUE(sparse) && !is.numeric(est$beta)) {
      est$beta <- .as(est$beta, 'numeric')
    }
    class(est) <- NULL
    return(est)
  })
}


#' @importFrom parallel clusterEvalQ clusterCall clusterApplyLB
#' @importFrom rlang abort
.make_cluster_handler <- function (par_cluster) {
  if (is.null(par_cluster)) {
    return(function (X, FUN, ..., x, fun) {
      lapply(X, FUN, ...)
    })
  } else {
    tryCatch({
      clusterEvalQ(par_cluster, {
        library(pense)
      })
    }, error = function (e) {
      abort(paste("`parallel` cluster cannot be used:", e))
    })

    return(function (X, FUN, ..., x, fun) {
      clusterApplyLB(par_cluster, x = X, fun = function (X, FUN, ...) {
        FUN(X, ...)
      }, FUN = FUN, ... = ...)
    })
  }
}

## Parse strings of the form *min*, *se*, or *{m}-se*.
#' @importFrom rlang abort
.parse_se_string <- function (x, only_fact = FALSE) {
  x <- .as(x[[1L]], 'character')
  xlen <- nchar(x)
  se_fact <- 1
  se_str <- if (identical('-se', substr(x, xlen - 2L, xlen))) {
    se_fact <- as.numeric(substr(x, 0L, xlen - 3L))
    if (anyNA(se_fact)) {
      abort(sprintf("Cannot parse standard error string '%s'.", x))
    }
    'se'
  } else {
    match.arg(x, c('min', 'se'))
  }
  if (identical(se_str, 'min')) {
    se_fact <- 0
  }

  if (isTRUE(only_fact)) {
    se_fact
  } else {
    list(se_type = se_str, se_fact = se_fact)
  }
}

## Filter a list to only include items with matching values.
.filter_list <- function (x, what, value, eps = sqrt(.Machine$double.eps),
                          comp_fun, ...) {
  comp_fun <- if (missing(comp_fun)) {
    function (v) { abs(v - value) < eps }
  } else {
    match.fun(comp_fun)
  }
  matches <- vapply(x, FUN.VALUE = logical(1L), FUN = function (el) {
    comp_fun(el[[what]], ...)
  })
  x[matches]
}<|MERGE_RESOLUTION|>--- conflicted
+++ resolved
@@ -207,7 +207,6 @@
   matrix(unlist(prediction_metrics, recursive = FALSE, use.names = FALSE), ncol = cv_repl)
 }
 
-<<<<<<< HEAD
 #' Standardize data
 #'
 #' @param x predictor matrix. Can also be a list with components `x` and `y`,
@@ -219,32 +218,13 @@
 #' @param location_rho,location_cc rho function and cutoff supplied to `mlocscale()` and `mloc()`
 #' @param ... passed on to `mlocscale()`.
 #' @return a list with the following entries:
-=======
-## Standardize data
-##
-## @param x predictor matrix. Can also be a list with components `x` and `y`,
-##    in which case `y` is ignored.
-## @param y response vector.
-## @param intercept is an intercept included (i.e., should `y` be centered?)
-## @param standardize standardize or not.
-## @param robust use robust standardization.
-## @param location_rho,cc rho function and cutoff supplied to
-##        `mlocscale()` and `mloc()`
-## @param ... passed on to `mlocscale()`.
-## @return a list with the following entries:
->>>>>>> 372105af
 #' @importFrom Matrix drop
 #' @importFrom methods is
 #' @importFrom rlang abort
 #' @importFrom stats sd
-<<<<<<< HEAD
 #' @keywords internal
-.standardize_data <- function (x, y, intercept, standardize, robust, sparse, mscale_opts,
-                               location_rho = 'bisquare', location_cc = 4.5,
-=======
 .standardize_data <- function (x, y, intercept, standardize, robust, sparse,
                                mscale_opts, location_rho = 'bisquare', cc,
->>>>>>> 372105af
                                target_scale_x = NULL, ...) {
   if (is.list(x) && !is.null(x$x) && !is.null(x$y)) {
     y <- x$y
