//
//  r_utilities.cc
//  pense
//
//  Created by David Kepplinger on 2019-05-12.
//  Copyright © 2019 David Kepplinger. All rights reserved.
//

#include "r_utilities.hpp"

#include <cmath>
#include <limits>
#include <iterator>

#include "alias.hpp"
#include "rho.hpp"
#include "r_interface_utils.hpp"
#include "omp_utils.hpp"
#include "robust_scale_location.hpp"

namespace {
template<class T>
using FwdList = pense::alias::FwdList<T>;
using pense::r_interface::MakeVectorView;
using pense::r_interface::MakeUIntVector;
using arma::uword;
using arma::uvec;

//! @brief Transform a single solution into a weight vector.
//! @param solution a solution list (containing residuals and scale)
//! @param rho the rho function defining the weight
//! @param nobs the number of observations to expect
//! @return a weight vector
arma::vec ExtractWeightsVector (const Rcpp::List& solution, const pense::RhoBisquare& rho) {
  const double scale = Rcpp::as<double>(solution["scale"]);
  auto residuals = MakeVectorView(solution["residuals"]);
  const auto wgts = rho.Weight(*residuals, scale);
<<<<<<< HEAD
  return wgts / arma::dot(wgts, arma::square(*residuals / scale));
=======
  return wgts / arma::mean(wgts % arma::square(*residuals / scale));
>>>>>>> 5a6ea51c
}

//! @brief Transform a list of solutions into a weight matrix.
//! @param solutions a list of solutions (level1 > solution {residuals, scale})
//! @param rho the rho function defining the weights
//! @param nobs the number of observations to expect
//! @return a weight matrix, with `nobs` rows and `solutions.size()` columns
arma::mat ExtractWeights (const Rcpp::List& solutions, const pense::RhoBisquare& rho, const int nobs) {
  arma::mat wgts(nobs, solutions.size(), arma::fill::none);

  for (int i = 0; i < solutions.size(); ++i) {
    wgts.col(i) = ExtractWeightsVector(solutions[i], rho);
  }

  return wgts;
}

class BestMatch {
 public:
  BestMatch (const int n_global_sol, const int n_cv_folds) :
    similarity(n_global_sol, n_cv_folds, arma::fill::value(std::numeric_limits<double>::min())),
    sol_ind(n_global_sol, n_cv_folds, arma::fill::zeros) {}

  void Update(const uword row, const uword col, const double similarity_, const uword sol_ind_) {
    similarity.at(row, col) = similarity_;
    sol_ind.at(row, col) = sol_ind_;
  }

  arma::mat similarity;
  arma::umat sol_ind;
};

BestMatch FindBestMatch (const arma::mat& global_wgts, const Rcpp::List& solutions_cv, const int lambda_ind,
                         const pense::RhoBisquare& rho) {
  using Rcpp::List;
  using namespace pense;

  BestMatch best_match(global_wgts.n_cols, solutions_cv.size());

  // In each CV fold, compare the global weights with the weights of the CV solutions for the current lambda
  for (int cv_fold_ind = 0; cv_fold_ind < solutions_cv.size(); ++cv_fold_ind) {
    const List& cv_fold = solutions_cv[cv_fold_ind];
    const List& cv_fold_estimates = cv_fold["estimates"];
    const List& cv_lambda_solutions = cv_fold_estimates[lambda_ind];
    const uvec train_ind = MakeUIntVector(cv_fold["train_ind"]) - 1;

    for (int sol_ind = 0; sol_ind < cv_lambda_solutions.size(); ++sol_ind) {
      const List& sol = cv_lambda_solutions[sol_ind];
      const auto cv_wgts = ExtractWeightsVector(sol, rho);
      for (int global_sol_ind = 0; global_sol_ind < global_wgts.n_cols; ++global_sol_ind) {
        // Compute correlation between the global weights and the CV solution weights
        const double cor = arma::as_scalar(
          arma::cor(global_wgts.unsafe_col(global_sol_ind).elem(train_ind), cv_wgts));

        if (cor > best_match.similarity(global_sol_ind, cv_fold_ind)) {
          best_match.Update(global_sol_ind, cv_fold_ind, cor, sol_ind);
        }
      }
    }
  }
  return best_match;
};

} // namespace

namespace pense {
namespace r_interface {
//! Approximate value matching.
//!
//! Returns a vector of 1-based positions of the (first) matches of `x` in `table`.
//!
//! @param x numeric predictor matrix with `n` rows and `p` columns.
//! @param y numeric response vector with `n` elements.
//! @return a vector the same lenght of `x` with integers giving the position in `table` of the first match
//!         if there is a match, or `NA_integer_` otherwise.
SEXP ApproximateMatch(SEXP r_x, SEXP r_table, SEXP r_eps) noexcept {
  const R_xlen_t len_x = Rf_xlength(r_x);
  const int len_table = Rf_length(r_table);
  SEXP r_matches = PROTECT(Rf_allocVector(INTSXP, len_x));
  int* matches = INTEGER(r_matches);
  double const * x = REAL(r_x);
  double const * table = REAL(r_table);
  const double eps = *REAL(r_eps);

  for (R_xlen_t i = 0; i < len_x; ++i) {
    matches[i] = NA_INTEGER;
    for (int j = 0; j < len_table; ++j) {
      if (std::abs(x[i] - table[j]) < eps) {
        matches[i] = j + 1;
        break;
      }
    }
  }

  UNPROTECT(1);
  return r_matches;
}

//! @brief Find the best matches between the global solutions and the CV solutions.
//!
//! @param r_solutions_cv a nested list of solutions (cv fold > lambda > solution)
//! @param r_solutions_global a list of solutions (lambda > solution)
//! @param r_cv_k the number of CV folds in each replication. `r_solutions_cv` is expected to
//!   be of length `cv_k * cv_repl`.
//! @param r_nobs the total number of observations for estimating the global solutions
//! @param r_cc the cutoff constant used for Tukey's bisquare rho function
//! @param r_ncores number of cores to use in parallel.
//! @return a nested list of the form lambda > global solution index > {distances, wmspe},
//!   where `distances` is a vector of distances to the CV solutions used for prediction and
//!   `wmspe` the weighted means-squared prediction error from these predictions.
SEXP MatchSolutionsByWeight (SEXP r_solutions_cv, SEXP r_solutions_global, SEXP r_cv_k, SEXP r_nobs,
                             SEXP r_cc) noexcept {
  using namespace pense;
  using Rcpp::List;
  using Rcpp::as;
  using Rcpp::Named;

  BEGIN_RCPP

  const List solutions_cv = as<List>(r_solutions_cv);
  const List solutions_global = as<List>(r_solutions_global);
  const int cv_k = as<int>(r_cv_k);
  const int nobs = as<int>(r_nobs);
  const double cc = as<double>(r_cc);
  const int cv_repl = solutions_cv.size() / cv_k;
  List results(solutions_global.size());
  RhoBisquare rho(cc);

  // Loop over each lambda.
  for (int lambda_ind = 0; lambda_ind < solutions_global.size(); ++lambda_ind) {
    // For this lambda, extract the weights of all global solutions,
    // and determine the solution with smallest distance for each global solution in each fold.
    const auto global_wgts = ExtractWeights(solutions_global[lambda_ind], rho, nobs);
    const auto best_match = FindBestMatch(global_wgts, solutions_cv, lambda_ind, rho);

    // Collect the correlations and weighted mean squared prediction errors
    // for all global solutions at the current lambda index.
    List lambda_result(global_wgts.n_cols);

    for (int global_sol_ind = 0; global_sol_ind < global_wgts.n_cols; ++global_sol_ind) {
      arma::vec pred_wmse(cv_repl, arma::fill::zeros);
      arma::vec pred_tau_size(cv_repl, arma::fill::zeros);
<<<<<<< HEAD
      arma::mat kendall_taus(cv_k, cv_repl, arma::fill::none);

=======
      arma::mat similarities(cv_k, cv_repl, arma::fill::none);
>>>>>>> 5a6ea51c
      const double wgt_sum = arma::accu(global_wgts.col(global_sol_ind));

      int cv_repl_ind = -1;
      arma::vec all_test_resids(nobs, arma::fill::none);
      int insert_index = 0;

      for (int cv_fold_ind = 0; cv_fold_ind < solutions_cv.size(); ++cv_fold_ind) {
        const List& cv_fold = solutions_cv[cv_fold_ind];
        const List& cv_fold_solutions = cv_fold["estimates"];
        const List& cv_lambda_solutions = cv_fold_solutions[lambda_ind];
        const List& selected_sol = cv_lambda_solutions[best_match.sol_ind(global_sol_ind, cv_fold_ind)];

        auto test_residuals = MakeVectorView(selected_sol["test_residuals"]);
        const arma::uvec test_ind = MakeUIntVector(cv_fold["test_ind"]) - 1;

        similarities(cv_fold_ind) = best_match.similarity(global_sol_ind, cv_fold_ind);

        if (cv_fold_ind % cv_k == 0) {
          if (cv_repl_ind >= 0) {
            pred_tau_size(cv_repl_ind) = pense::TauSize(all_test_resids);
            insert_index = 0;
          }
          ++cv_repl_ind;
        }
        // Divide each chunk by the sum of the weights to get the overall weighted mean in the end
        pred_wmse(cv_repl_ind) += arma::dot(global_wgts.unsafe_col(global_sol_ind).elem(test_ind),
                                            arma::square(*test_residuals)) / nobs;

        // Copy the test residuals from each chunk to compute the tau-size afterwards.
        const int upper_index = insert_index + test_residuals->n_elem - 1;
        all_test_resids.subvec(insert_index, upper_index) = *test_residuals;
        insert_index += test_residuals->n_elem;
      }

      // Process the tau-size in the last CV replication
      pred_tau_size(cv_repl_ind) = pense::TauSize(all_test_resids);

      lambda_result[global_sol_ind] = List::create(Named("rankcorr") = similarities,
                                                   Named("wmspe") = pred_wmse,
                                                   Named("tau_size") = pred_tau_size);
    }

    results[lambda_ind] = lambda_result;
  }

  return Rcpp::wrap(results);

  END_RCPP
}

}  // namespace r_interface
}  // namespace pense<|MERGE_RESOLUTION|>--- conflicted
+++ resolved
@@ -35,11 +35,7 @@
   const double scale = Rcpp::as<double>(solution["scale"]);
   auto residuals = MakeVectorView(solution["residuals"]);
   const auto wgts = rho.Weight(*residuals, scale);
-<<<<<<< HEAD
-  return wgts / arma::dot(wgts, arma::square(*residuals / scale));
-=======
   return wgts / arma::mean(wgts % arma::square(*residuals / scale));
->>>>>>> 5a6ea51c
 }
 
 //! @brief Transform a list of solutions into a weight matrix.
@@ -182,12 +178,7 @@
     for (int global_sol_ind = 0; global_sol_ind < global_wgts.n_cols; ++global_sol_ind) {
       arma::vec pred_wmse(cv_repl, arma::fill::zeros);
       arma::vec pred_tau_size(cv_repl, arma::fill::zeros);
-<<<<<<< HEAD
-      arma::mat kendall_taus(cv_k, cv_repl, arma::fill::none);
-
-=======
       arma::mat similarities(cv_k, cv_repl, arma::fill::none);
->>>>>>> 5a6ea51c
       const double wgt_sum = arma::accu(global_wgts.col(global_sol_ind));
 
       int cv_repl_ind = -1;
